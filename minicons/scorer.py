"""Utilities for scoring sequences using Language Models."""
from typing import Iterable, Union, List, Collection, Optional, Callable, Tuple, Any, cast

import torch
import warnings

from collections import defaultdict
from itertools import chain
from re import sub
from transformers import (
    AutoModelForCausalLM,
    AutoModelForMaskedLM,
    AutoModelForSeq2SeqLM,
    AutoTokenizer,
    BatchEncoding,
)
from transformers.utils.logging import set_verbosity_error

from .utils import batch_wise_logprobs

set_verbosity_error()


class LMScorer:
    """
    Base LM scorer class intended to store models and tokenizers along
    with methods to facilitate the analysis of language model output scores.
    """

    def __init__(
        self,
        model: Union[str, torch.nn.Module],
        device: Optional[str] = "cpu",
        tokenizer=None,
    ) -> None:
        """
        :param model: should be path to a model (.pt or .bin file) stored
            locally, or name of a pretrained model stored on the Huggingface
            Model Hub, or a model (torch.nn.Module) that have the same
            signature as the corresponding Huggingface model (see the subclass
            for details).
        :param device: device type that the model should be loaded on,
            options: `cpu or cuda:{0, 1, ...}`
        :type device: str, optional
        :param tokenizer: if provided, use this tokenizer.
        """
        if tokenizer is not None:
            self.tokenizer = tokenizer
        elif isinstance(model, str):
            self.tokenizer = AutoTokenizer.from_pretrained(model, use_fast=True)
        else:
            raise Exception("Must provide either model name or tokenizer.")
        self.device = device
        self.vocab = defaultdict(list)
        # {self.vocab[x.strip()].append(i) for x, i in [(self.tokenizer.decode([i]), i) for i in range(self.tokenizer.vocab_size)]}
        for i in range(self.tokenizer.vocab_size):
            decoded = [(self.tokenizer.decode(i), i)]
            for x, j in decoded:
                self.vocab[x.strip()].append(j)

    def add_special_tokens(self, text: Union[str, Iterable[str]]) -> List[str]:
        raise NotImplementedError

    def distribution(self, batch: Iterable) -> torch.Tensor:
        raise NotImplementedError

    def topk(self, distribution: torch.Tensor, k: int = 1) -> Tuple:
        top_k = distribution.topk(k)

        probs = top_k.values.squeeze(1).exp().tolist()
        if k == 1:
            tokens = self.decode(top_k.indices.squeeze(1))
        else:
            tokens = [self.decode(x) for x in top_k.indices.squeeze(1)]

        return tokens, probs

    def query(self, distribution: torch.Tensor, queries: List[str]) -> Tuple:
        # this will be self.vocab tho
        query_ids = [self.vocab[a] for a in queries]
        maxlen = max(map(len, query_ids))
        query_ids = [
            q + [self.tokenizer.pad_token_id] * (maxlen - len(q))
            if len(q) < maxlen
            else q
            for q in query_ids
        ]
        current_batch_size = distribution.shape[0]
        probs = (
            distribution[torch.arange(current_batch_size)[:, None], query_ids]
            .max(1)
            .values.exp()
            .tolist()
        )

        inv_ranks = distribution.argsort().argsort() + 1
        ranks = distribution.shape[1] - inv_ranks + 1
        token_ranks = (
            ranks[torch.arange(current_batch_size)[:, None], query_ids]
            .min(1)
            .values.tolist()
        )

        return probs, token_ranks

    def logprobs(
        self, batch: Iterable, rank: bool = False
    ) -> Union[float, List[float]]:
        warnings.warn(
            "logprobs is deprecated, use compute_stats instead", DeprecationWarning
        )
        raise NotImplementedError

    def compute_stats(
        self, batch: Iterable, rank: bool = False
    ) -> Union[Tuple[List[float], List[int]], List[float], torch.Tensor, Tuple[torch.Tensor, torch.Tensor]]:
        raise NotImplementedError

    def prepare_text(self, text: Union[str, List[str], BatchEncoding]) -> Any:
        raise NotImplementedError

    def prime_text(
        self, preamble: Union[str, List[str]], stimuli: Union[str, List[str]]
    ) -> Tuple:
        raise NotImplementedError

    def token_score(
        self,
        batch: Union[str, List[str]],
        surprisal: bool = False,
        prob: bool = False,
        base_two: bool = False,
        rank: bool = False,
    ) -> Union[List[Tuple[str, float]], List[Tuple[str, float, int]]]:
        """
        For every input sentence, returns a list of tuples in the following format:
            `(token, score)`,

        where score represents the log-probability (by default) of the token given context. Can also return ranks along with scores.

        :param ``Union[str, List[str]]`` batch: a single sentence or a batch of sentences.
        :param ``bool`` surprisal: If `True`, returns per-word surprisals instead of log-probabilities.
        :param ``bool`` prob: If `True`, returns per-word probabilities instead of log-probabilities.
        :param ``bool`` base_two: If `True`, uses log base 2 instead of natural-log (returns bits of values in case of surprisals)
        :param ``bool`` rank: If `True`, also returns the rank of each word in context (based on the log-probability value)

        :return: A `List` containing a `Tuple` consisting of the word, its associated score, and optionally, its rank.
        :rtype: ``Union[List[Tuple[str, float]], List[Tuple[str, float, int]]]``
        """
        raise NotImplementedError

    def score(
        self, batch: Union[str, List[str]], pool: Callable = torch.mean, *args
    ) -> Union[float, List[float]]:
        """
        DEPRECATED as of v 0.1.18. Check out ``sequence_score`` or ``token_score`` instead!

        Pooled estimates of sentence log probabilities, computed by the
        language model. Pooling is usually done using a function that
        is passed to the method.

        :param batch: a list of sentences that will be passed to the
            language model to score.
        :type batch: Union[str, List[str]]
        :param pool: Pooling function, is selected to be
            `torch.mean()` by default.
        :type pool: Callable

        :return: Float or list of floats specifying the log
            probabilities of the input sentence(s).
        :rtype: Union[float, List[float]]
        """
        warnings.warn(
            "score is deprecated, use sequence_score or token_score instead",
            DeprecationWarning,
        )
        result = self.logprobs(self.prepare_text(batch))
        logprob, _ = list(zip(*result))
        pooled = list(map(lambda x: pool(x, *args).tolist(), logprob))

        return pooled

    def adapt_score(
        self,
        preamble: Union[str, List[str]],
        stimuli: Union[str, List[str]],
        pool: Callable = torch.mean,
        *args,
    ) -> None:
        """
        DEPRECATED as of v 0.2.10. Check out ``partial_score`` instead!
        """
        warnings.warn(
            "adapt_score is deprecated, use conditional_score or token_score instead",
            DeprecationWarning,
        )

    def partial_score(
        self,
        preamble: Union[str, List[str]],
        stimuli: Union[str, List[str]],
        reduction: Callable = lambda x: x.mean(0).item(),
        **kwargs,
    ) -> List[float]:
        warnings.warn(
            "partial_score is deprecated, use conditional_score instead",
            DeprecationWarning,
        )
        return self.conditional_score(preamble, stimuli, reduction, **kwargs)

    def conditional_score(
        self,
        prefix: Union[str, List[str]],
        stimuli: Union[str, List[str]],
        reduction: Callable = lambda x: x.mean(0).item(),
        prob: bool = False,
        base_two: bool = False,
        **kw,
    ) -> List[float]:
        """
        Pooled estimates of sequence log probabilities (or some modification of it), given a prefix. Pooling is usually done using a function that is passed to the method.

        :param prefix: a batch of prefixes or primes passed to the
            language model. This is what the sequence is conditioned on, and the model ignores the word probabilities of this part of the input in estimating the overall score.
        :type prefix: ``Union[str, List[str]]``
        :param stimuli: a batch of sequences (same length as prefix)
            that form the main input consisting of the sequence whose
            score you want to calculate.
        :type stimuli: ``Union[str, List[str]]``
        :param reduction: Reduction function, is selected to be
            ``lambda x: x.mean(0).item()`` by default, which stands for the avg. log-probability per token for each sequence in the batch.
        :type reduction: Callable
        :param kw: model-specific keyword arguments to pass to the `prepare_text` function 
        :return: List of floats specifying the desired score for the stimuli part of the input, e.g., P(stimuli | preamble).
        :rtype: ``List[float]``
        """
        primed = self.prime_text(prefix, stimuli, **kw)
        
        result = self.compute_stats(
            primed, rank=False, base_two=base_two, prob=prob, return_tensors=True
        )
        logprob = result
        reduced = list(map(reduction, logprob))

        return reduced

    def sequence_score(
        self,
        stimuli,
        reduction=lambda x: x.mean(0).item(),
        prob: bool = False,
        base_two: bool = False,
        **kw
    ):
        """
        Pooled estimates of sequence log probabilities (or some modification of it).

        :param stimuli: a batch of sequences whose score you want to calculate.
        :type stimuli: ``Union[str, List[str]]``
        :param reduction: Reduction function, is selected to be
            ``lambda x: x.mean(0).item()`` by default, which stands for the avg. log-probability per token for each sequence in the batch.
        :type reduction: Callable
        :param kw: model-specific keyword arguments to pass to the `prepare_text` function 
        :return: List of floats specifying the desired score for the stimuli part of the input, e.g., P(stimuli | preamble).
        :rtype: ``List[float]``

        TODO: reduction should be a string, if it's a function, specify what kind of function. --> how to ensure it is always that type?
        """
        tokenized = self.prepare_text(stimuli, **kw)
        scores = self.compute_stats(
            tokenized, rank=False, base_two=base_two, prob=prob, return_tensors=True
        )
        reduced = list(map(reduction, scores))
        return reduced
    
    def encode(
        self,
        text: Union[str, List[str]],
        manual_special: bool = True,
        return_tensors: Optional[str] = "pt",
    ) -> BatchEncoding:
        """
        Encode a batch of sentences using the model's tokenizer.
        Equivalent of calling `model.tokenizer(input)`

        :param ``Union[str, List[str]]`` text: Input batch/sentence to
            be encoded.
        :param manual_special: Specification of whether special tokens
            will be manually encoded.
        :type manual_special: bool
        :param return_tensors: returned tensor format. Default `'pt'`
        :type manual_special: str

        :return: Encoded batch
        :rtype: ``BatchEncoding``
        """
        sentences = [text] if isinstance(text, str) else text

        if manual_special:
            # manually add special tokens
            sentences = self.add_special_tokens(sentences)
            if return_tensors:
                tokens = self.tokenizer.batch_encode_plus(
                    sentences,
                    add_special_tokens=False,
                    padding="longest",
                    return_attention_mask=True,
                    return_tensors=return_tensors,
                )
        else:
            # mostly for masked LMs
            tokens = self.tokenizer.batch_encode_plus(
                sentences, padding="longest", return_attention_mask=True
            )

        return tokens

    def decode(self, idx: List[int]):
        """
        Decode input ids using the model's tokenizer.

        :param ``List[int]`` idx: List of ids.

        :return: Decoded strings
        :rtype: List[str]
        """
        return [
            self.tokenizer.decode([x]).strip()
            for x in self.tokenizer.convert_tokens_to_ids(
                self.tokenizer.convert_ids_to_tokens(idx)
            )
        ]


class MaskedLMScorer(LMScorer):
    """
    Class for Masked Langauge Models such as BERT, RoBERTa, etc.

    :param model: should be path to a model (.pt or .bin file) stored locally,
        or name of a pretrained model stored on the Huggingface Model Hub, or
        a model (torch.nn.Module) that have the same signature as a
        Huggingface model obtained from `AutoModelForMaskedLM`. In the last
        case, a corresponding tokenizer must also be provided.
    :param device: device type that the model should be loaded on,
        options: `cpu or cuda:{0, 1, ...} or auto`
    :type device: str, optional
    :param tokenizer: if provided, use this tokenizer.
    """

    def __init__(
        self,
        model: Union[str, torch.nn.Module],
        device: Optional[str] = "cpu",
        tokenizer=None,
<<<<<<< HEAD
        PLL_metric: str = "original",
=======
        **kwargs,
>>>>>>> 23c87be8
    ) -> None:
        """
        :param model: should be path to a model (.pt or .bin file) stored
            locally, or name of a pretrained model stored on the Huggingface
            Model Hub, or a model (torch.nn.Module) that have the same
            signature as a Huggingface model obtained from
            `AutoModelForMaskedLM`. In the last case, a corresponding tokenizer
            must also be provided.
        :param device: device type that the model should be loaded on,
            options: `cpu or cuda:{0, 1, ...}`
        :type device: str, optional
        :param tokenizer: if provided, use this tokenizer.
        """
        super(MaskedLMScorer, self).__init__(model, device=device, tokenizer=tokenizer)

        if isinstance(model, str):
            self.model = AutoModelForMaskedLM.from_pretrained(
                model, return_dict=True, device_map=self.device, **kwargs
            )
            # self.model.to(self.device)
            self.model.eval()
        else:
            self.model = model

        self.PLL_metric: str = PLL_metric
        # define CLS and SEP tokens
        self.bos_token_id = self.tokenizer.cls_token_id
        self.eos_token_id = self.tokenizer.sep_token_id
        self.cls_token_id = self.tokenizer.cls_token_id
        self.sep_token_id = self.tokenizer.sep_token_id
        self.mask_token_id = self.tokenizer.mask_token_id
        self.pad_token_id = self.tokenizer.pad_token_id

    def add_special_tokens(self, text: Union[str, Iterable[str]]) -> List[str]:
        """
        Reformats input text to add special model-dependent tokens.

        :param text: single string or batch of strings to be
            modified.
        :type text: ``Union[str, List[str]]``

        :return: Modified input, containing special tokens as per
            tokenizer specification
        :rtype: ``List[str]``
        """
        sentences = [text] if isinstance(text, str) else text
        sentences = [
            self.tokenizer.cls_token + " " + sentence + " " + self.tokenizer.sep_token
            for sentence in sentences
        ]

        return sentences

    def mask(
        self, sentence_words: Union[Tuple[str, str], List[Tuple[str, str]]]
    ) -> Tuple[List[str], List[str]]:
        """
        Processes a list of (sentence, word) into input that has the
        word masked out of the sentence.

        Note: only works for masked LMs.

        :param ``Union[Tuple[str], List[Tuple[str]]]`` sentence_words:
            Input consisting of `[(sentence, word)]`, where sentence
            is an input sentence, and word is a word present in the
            sentence that will be masked out.

        :return: Tuple `(sentence, word, length)`
        """
        sentence_words = (
            [sentence_words] if isinstance(sentence_words, tuple) else sentence_words
        )
        sentences: List[str] = []
        words: List[str] = []

        for sentence, word in sentence_words:
            words.append(word)
            sentences.append(sub(
                rf"(?<![\w\/-])({word})(?=[^\w\/-])",
                self.tokenizer.mask_token,
                sentence,
            ))

        return (sentences, words)

    def cloze(
        self, sentence_words: Union[Tuple[str, str], List[Tuple[str, str]]]
    ) -> torch.Tensor:
        """
        Runs inference on masked input.
        Note: only works for masked LMs.

        :param ``Union[Tuple[str], List[Tuple[str]]]`` sentence_words:
            Input consisting of `[(sentence, word)]`, where sentence
            is an input sentence, and word is a word present in the
            sentence that will be masked out and inferred.

        :return: A tensor with log probabilities for the desired word
            in context
        """
        sentences, words  = self.mask(sentence_words)

        encoded = self.tokenizer(sentences, return_tensors="pt")
        if self.device != "auto":
            encoded = encoded.to(self.device)

        idx = torch.nonzero(
            encoded["input_ids"] == self.tokenizer.mask_token_id, as_tuple=False
        )[:, 1].unsqueeze(1)
        word_idx = self.tokenizer(words, add_special_tokens=False)["input_ids"]
        with torch.no_grad():
            masked_logits = (
                self.model(**encoded)
                .logits[torch.arange(len(sentences))[:, None], idx]
                .squeeze()
                .detach()
            )
            if len(sentences) > 1:
                logprobs = masked_logits - masked_logits.logsumexp(1).unsqueeze(1)
                masked_logprobs = (
                    logprobs[torch.arange(len(sentences))[:, None], word_idx]
                    .exp()
                    .squeeze()
                )
            else:
                logprobs = masked_logits - masked_logits.logsumexp(0)
                masked_logprobs = logprobs[word_idx].exp().squeeze()

        return masked_logprobs

<<<<<<< HEAD
    def get_masked_tensors(
        self,
        encoded: BatchEncoding,
        PLL_metric: Optional[str] = None,
        targets_start: Optional[List[int]] = None,
        targets_end: Optional[List[int]] = None,
    ) -> Iterable[Tuple[torch.Tensor, torch.Tensor, torch.Tensor, torch.Tensor]]:
        """Create batches of tokenized instances with each token in the sequence replaced by the mask token. """
        if PLL_metric is None:
            PLL_metric = self.PLL_metric

        for batch_index, (token_ids, attention_mask) in enumerate(zip(encoded["input_ids"] , encoded["attention_mask"])):
            token_ids = torch.tensor(token_ids)
            attention_mask = torch.tensor(attention_mask)

            target_token_indices: List[int] = []
            target_token_ids: List[torch.Tensor] = []

            # select tokens (and their indices) that will be predicted
            for token_index, token_id in enumerate(token_ids):
                if (
                    token_id != self.pad_token_id
                    and token_id != self.cls_token_id
                    and token_id != self.sep_token_id
                    and (targets_start is None or token_index >= targets_start[batch_index])
                    and (targets_end is None or token_index < targets_end[batch_index])
                ):
                    target_token_ids.append(token_id)
                    target_token_indices.append(token_index)

            target_token_indices = list(target_token_indices)
            target_token_ids = list(target_token_ids)

            # mask tokens based on the current token to be predicted
            mask_indices: List[List[int]]
            
            if PLL_metric == "within_word_l2r":
                """
                Future tokens belonging to the same word as the target token are masked during token inference as well.
                """
                word_ids = encoded.word_ids(batch_index=batch_index)  # only used for this PLL_metric

                mask_indices = [
                    # mask the target token and all following tokens which belong to the same word
                    [mask_pos] + [
                        j for j in range(mask_pos + 1, target_token_indices[-1] + 1)
                        if word_ids[j] == word_ids[mask_pos]
                    ]
                    if word_ids[mask_pos] is not None
                    else [mask_pos]  # mask this token
                    for mask_pos in target_token_indices
               ]

            elif PLL_metric == "original":
                # Original PLL metric
                mask_indices = [[target] for target in target_token_indices]

            else:
                raise ValueError(f"PLL metric '{PLL_metric}' not supported.")

            # repeat the token ids and mask each set of tokens in a separate row
            token_ids_masked = token_ids.repeat(len(target_token_indices), 1)

            for i, mask_set in enumerate(mask_indices):
                token_ids_masked[i, mask_set] = self.mask_token_id

            yield (
                # token ids with some replaced by the mask token (effective tokens are replaced, but potentially more)
                token_ids_masked,
                # the attention mask is identical for all masked sets
                attention_mask.expand(len(target_token_indices), -1),
                # ids of the tokens to be predicted
                torch.tensor(target_token_ids),
                # indices of the tokens to be predicted
                torch.tensor(target_token_indices),
            )

    def prepare_text(self, text: Union[str, List[str], BatchEncoding], PLL_metric: Optional[str] = None
                     ) -> Iterable[Tuple[torch.Tensor, torch.Tensor, torch.Tensor, torch.Tensor]]:
=======
    def prepare_text(
        self,
        text: Union[str, List[str], BatchEncoding],
        PLL_metric: Optional[str] = "original",
    ) -> Iterable[Any]:
>>>>>>> 23c87be8
        """
        Prepares a batch of input text into a format fit to run MLM
        scoring on.

        Borrows preprocessing algorithm from Salazar et al. (2020), and
        modifies code from the following github repository by simonpri:
        https://github.com/simonepri/lm-scorer

        :param text: batch of sentences to be prepared for scoring.
        :param PLL_metric: PLL scoring strategy to be used.
            Options: `original` or `within_word_l2r`. Default: `original`
            For motivation as to why to use `within_word_l2r` PLL scoring, see Kauf & Ivanova (2023):
            https://arxiv.org/abs/2305.10588

        :return: Batch of formatted input that can be passed to `logprob`
        """
        # converts input text to batch of tensors with every position except the cls and sep token masked

        if isinstance(text, BatchEncoding):
            encoded = text
        else:
            sentences = [text] if isinstance(text, str) else text
            encoded = self.encode(sentences, manual_special=False)

<<<<<<< HEAD
    
        return self.get_masked_tensors(encoded, PLL_metric)
=======
        # idea is to create batches of tokenized instances,
        # but with each token in the sequence replaced by the mask token.

        token_idx = encoded["input_ids"]
        attention_masks = encoded["attention_mask"]

        masked_tensors = []  # token ids, attention masks, lengths

        for ind, (token_ids, attention_mask) in enumerate(
            zip(token_idx, attention_masks)
        ):
            token_ids = torch.tensor(token_ids)
            # final_lengths = len(token_ids) - 2
            attention_mask = torch.tensor(attention_mask)

            token_ids_masked_list = []
            attention_masked_list = []

            effective_token_ids = [
                token
                for token in token_ids
                if token != self.pad_token_id
                and token != self.cls_token_id
                and token != self.sep_token_id
            ]
            effective_length = len(effective_token_ids)

            assert PLL_metric in [
                "original",
                "within_word_l2r",
            ], "PLL metric not supported"
            if PLL_metric == "within_word_l2r":
                """
                Future tokens belonging to the same word as the target token are masked during token inference as well.
                """
                word_ids = encoded.word_ids(
                    batch_index=ind
                )  # only used for this PLL_metric
                mask_indices = [
                    [mask_pos]
                    + [
                        j
                        for j in range(mask_pos + 1, effective_length + 2)
                        if word_ids[j] == word_ids[mask_pos]
                    ]
                    if word_ids[mask_pos] is not None
                    else [mask_pos]
                    for mask_pos in range(effective_length + 2)
                ]

            else:  # Original PLL metric
                mask_indices = [[mask_pos] for mask_pos in range(effective_length + 2)]

            # We don't mask the [CLS], [SEP] for now for PLL
            mask_indices = mask_indices[1:-1]

            mask_token_id = self.mask_token_id
            for mask_set in mask_indices:
                token_ids_masked = token_ids.clone()
                token_ids_masked[mask_set] = mask_token_id
                attention_masked = attention_mask.clone()

                attention_masked_list.append(attention_masked)
                token_ids_masked_list.append(token_ids_masked)
            masked_tensors.append(
                (
                    torch.stack(token_ids_masked_list),
                    torch.stack(attention_masked_list),
                    effective_token_ids,
                    len(mask_indices),
                    1,
                )
            )

        return masked_tensors
>>>>>>> 23c87be8

    def prime_text(
        self, preamble: Union[str, List[str]], stimuli: Union[str, List[str]], PLL_metric: Optional[str] = None
    ) -> Iterable[Tuple[torch.Tensor, torch.Tensor, torch.Tensor, torch.Tensor]]:
        """
        Prepares a batch of input text into a format fit to run LM
        scoring on.

        Borrows preprocessing algorithm from Salazar et al. (2020), and
        modifies code from the following github repository by simonpri:
        https://github.com/simonepri/lm-scorer

        :param ``Union[str, List[str]]`` preamble: Batch of prefixes/prime/preambles on which the LM is conditioned.
        :param ``Union[str, List[str]]`` stimuli: Batch of continuations that are scored based on the conditioned text (provided in the ``preamble``). The positions of the elements match their counterparts in the ``preamble``.

        :return: Batch of formatted input that can be passed to
            ``compute_stats``
        """
        if isinstance(preamble, str):
            assert isinstance(stimuli, str)
            preamble = [preamble]
            stimuli = [stimuli]

        assert isinstance(stimuli, list)

        # comput the length of each preamble
        preamble_encoded = self.encode(preamble, False)["input_ids"]
        preamble_lens: List[int] = []
        
        for preamble_tokens in preamble_encoded:
            preamble_lens.append(sum(
                token != self.pad_token_id and token != self.sep_token_id
                for token in preamble_tokens
            ))

        sentences = [p + " " + s for p, s in list(zip(preamble, stimuli))]
        encoded = self.encode(sentences, manual_special=False)


        return self.get_masked_tensors(encoded, PLL_metric=PLL_metric, targets_start=preamble_lens)

    def distribution(self, batch: Iterable) -> torch.Tensor:
        """
        Returns a distribution over the vocabulary of the model.

        :param `Iterable` batch: A batch of inputs fit to pass to a
            transformer LM.

        :return: Tensor consisting of log probabilies over vocab items.
        """
        # takes in prepared text and returns scores for each sentence in batch
        token_ids, attention_masks, effective_token_ids, lengths, offsets = list(
            zip(*batch)
        )
        token_ids = torch.cat(token_ids)
        attention_masks = torch.cat(attention_masks)
        if self.device != "auto":
            token_ids = token_ids.to(self.device)
            attention_masks = attention_masks.to(self.device)
        effective_token_ids = torch.cat([torch.tensor(x) for x in effective_token_ids])

        indices = list(
            chain.from_iterable(
                [list(range(o, o + n)) for n, o in zip(lengths, offsets)]
            )
        )
        with torch.no_grad():
            output = self.model(token_ids, attention_mask=attention_masks)
            logits = output.logits[torch.arange(sum(lengths)), indices].detach()

        logprob_distribution = logits - logits.logsumexp(1).unsqueeze(1)

        return logprob_distribution

    def cloze_distribution(self, queries: Union[Collection[Tuple[str, str]], Tuple[str, str]]) -> torch.Tensor:
        """
        Accepts as input batch of [(s_i, bw_i)] where s_i is a prompt with an
        abstract token (bw_i) representing a blank word and returns a distribution
        over the vocabulary of the model.

        :param `Iterable` queries: A batch of [(s_i, bw_i)] where s_i is a prompt with an abstract token (bw_i) representing a blank word

        :return: Tensor contisting of log probabilities over vocab items.
        """
        
        if len(queries) == 0:
            return torch.tensor([])
        
        if isinstance(next(iter(queries)), str):
            queries = [cast(Tuple[str, str], queries)]

        prompts, words = zip(*queries)

        modified_prompts = self.add_special_tokens(prompts)
        splits = [prompt.split(word) for prompt, word in zip(modified_prompts, words)]
        splits = [[x.strip() for x in s] for s in splits]
        pre, post = list(zip(*splits))
        pre_idx = self.tokenizer(list(pre), add_special_tokens=False, padding=False)[
            "input_ids"
        ]
        mask_idx = [len(item) for item in pre_idx]
        masked = [
            m.replace(w, self.tokenizer.mask_token)
            for m, w in zip(modified_prompts, words)
        ]

        with torch.no_grad():
            encoded = self.tokenizer(
                masked, add_special_tokens=False, return_tensors="pt", padding=True
            )
            if self.device != "auto":
                encoded = encoded.to(self.device)
            logits = self.model(**encoded)
            presoftmax = logits.logits[torch.arange(len(queries)), mask_idx]
            if "cuda" in self.device or "auto" in self.device:
                presoftmax = presoftmax.detach().cpu()
            else:
                presoftmax = presoftmax.detach()

        logprobs = presoftmax - presoftmax.logsumexp(1).unsqueeze(1)

        return logprobs

    def logprobs(
        self, batch: Iterable, rank=False
    ) -> Union[List[Tuple[torch.Tensor, str]], List[Tuple[torch.Tensor, str, int]]]:
        """
        Returns log probabilities

        :param `Iterable` batch: A batch of inputs fit to pass to a
            transformer LM.
        :param rank: Specifies whether to also return ranks of words.
        :type rank: bool

        :return: List of MLM score metrics and tokens.
        :rtype: Union[List[Tuple[torch.Tensor, str]], List[Tuple[torch.Tensor, str, int]]]
        """
        warnings.warn(
            "logprobs is deprecated, use compute_stats instead", DeprecationWarning
        )
        token_ids, attention_masks, effective_token_ids, lengths, offsets = list(
            zip(*batch)
        )
        token_ids = torch.cat(token_ids)
        attention_masks = torch.cat(attention_masks)
        if self.device != "auto":
            token_ids = token_ids.to(self.device)
            attention_masks = attention_masks.to(self.device)
        effective_token_ids = torch.cat([torch.tensor(x) for x in effective_token_ids])

        sent_tokens = list(
            map(
                lambda x: self.tokenizer.convert_ids_to_tokens(x.tolist()),
                effective_token_ids.split(lengths),
            )
        )

        indices = list(
            chain.from_iterable(
                [list(range(o, o + n)) for n, o in zip(lengths, offsets)]
            )
        )
        with torch.no_grad():
            output = self.model(token_ids, attention_mask=attention_masks)
            logits = output.logits[torch.arange(sum(lengths)), indices]
            if "cuda" in self.device:
                logits.detach().cpu()

            sent_log_probs = logits - logits.logsumexp(1).unsqueeze(1)
            if rank:
                shape = sent_log_probs.shape
                # inv_ranks = (sent_log_probs).argsort().argsort() + 1
                # ranks = shape[1] - inv_ranks + 1
                ranks = (-1.0 * sent_log_probs).argsort().argsort() + 1
                word_ranks = ranks[torch.arange(shape[0]), effective_token_ids].split(
                    lengths
                )
            sent_log_probs = (
                sent_log_probs[torch.arange(sum(lengths)), effective_token_ids]
                .type(torch.DoubleTensor)
                .split(lengths)
            )
            # print(sent_log_probs)
            # sentence_scores = list(map(lambda x: x.sum().tolist(), logprobs))
            # outputs.append((logprobs, sent_tokens))
            if rank:
                return list(zip(sent_log_probs, sent_tokens, word_ranks))

        return list(zip(sent_log_probs, sent_tokens))

    def compute_stats(
        self,
        batch: Iterable,
        rank: bool = False,
        base_two: bool = False,
        prob: bool = False,
        return_tensors: bool = False,
    ) -> Union[Tuple[List[float], List[int]], List[float], torch.Tensor, Tuple[torch.Tensor, torch.Tensor]]:
        """
        Primary computational method that processes a batch of prepared sentences and returns per-token scores for each sentence. By default, returns log-probabilities.

        :param ``Iterable`` batch: batched input as processed by ``prepare_text`` or ``prime_text``.
        :param ``bool`` rank: whether the model should also return ranks per word (based on the conditional log-probability of the word in context).
        :param ``bool`` prob: whether the model should return probabilities instead of log-probabilities. Can only be `True` when `base_two` is `False`.
        :param ``bool`` base_two: whether the base of the log should be 2 (usually preferred when reporting results in bits). Can only be `True` when `prob` is `False`.
        :param ``bool`` return_tensors: whether the model should return scores as a list of tensors instead of a list of lists. This is important in some other convenient methods used in the package.

        :return: Either a tuple of lists, each containing probabilities and ranks per token in each sentence passed in the input.
        :rtype: ``Union[Tuple[List[float], List[float]], List[float]]``
        """
        assert not (
            base_two and prob
        ), "cannot both use base (which is for a log), and a probability measure at the same time!"

<<<<<<< HEAD
        token_ids, attention_masks, target_token_ids, target_token_indices = zip(*batch)
=======
        token_ids, attention_masks, effective_token_ids, lengths, offsets = list(
            zip(*batch)
        )
        token_ids = torch.cat(token_ids)
        attention_masks = torch.cat(attention_masks)
        if self.device != "auto":
            token_ids = token_ids.to(self.device)
            attention_masks = attention_masks.to(self.device)
        effective_token_ids = torch.cat([torch.tensor(x) for x in effective_token_ids])
>>>>>>> 23c87be8

        target_token_ids = torch.cat(target_token_ids)
        
        token_ids = torch.cat(token_ids).to(self.device)
        attention_masks = torch.cat(attention_masks).to(self.device)

        lengths = [len(inds) for inds in target_token_indices]

        with torch.no_grad():
            output = self.model(token_ids, attention_mask=attention_masks)
            logits = output.logits.detach()
            logits = logits[torch.arange(logits.shape[0]), torch.cat(target_token_indices)]


        logprob_distribution = logits - logits.logsumexp(1).unsqueeze(1)

        if base_two:
            logprob_distribution = logprob_distribution / torch.tensor(2).log()

        if prob:
            logprob_distribution = logprob_distribution.exp()

        if rank:
            shape = logprob_distribution.shape
            """
            Double argsort trick:
            first argsort returns idxes of values that would return a sorted tensor,
            second argsort returns ranks (0 indexed)

            Proof: https://www.berkayantmen.com/rank.html

            TODO: Try to implement ranking in linear time but across arbitrary dimensions:
            https://stackoverflow.com/a/5284703
            """
            word_ranks = (-1.0 * logprob_distribution).argsort().argsort() + 1
            word_ranks = word_ranks[torch.arange(shape[0]), target_token_ids].split(
                lengths
            )
            word_ranks = [wr.tolist() for wr in word_ranks]

        scores = (
            logprob_distribution[torch.arange(logprob_distribution.size(0)), target_token_ids]
            .type(torch.DoubleTensor)
            .split(lengths)
        )
        scores = [s for s in scores]

        if not return_tensors:
            scores = [s.tolist() for s in scores]

        if rank:
            return scores, word_ranks
        else:
            return scores

<<<<<<< HEAD
=======
    def sequence_score(
        self,
        batch,
        reduction=lambda x: x.mean(0).item(),
        base_two=False,
        PLL_metric="original",
    ):
        """
        TODO: reduction should be a string, if it's a function, specify what kind of function. --> how to ensure it is always that type?
        """
        tokenized = self.prepare_text(batch, PLL_metric=PLL_metric)
        scores = self.compute_stats(
            tokenized, rank=False, base_two=base_two, return_tensors=True
        )
        reduced = list(map(reduction, scores))
        return reduced
>>>>>>> 23c87be8

    def token_score(
        self,
        batch: Union[str, List[str]],
        surprisal: bool = False,
        prob: bool = False,
        base_two: bool = False,
        rank: bool = False,
        PLL_metric: str = "original",
    ) -> Union[List[Tuple[str, float]], List[Tuple[str, float, int]]]:
        """
        For every input sentence, returns a list of tuples in the following format:
            `(token, score)`,

        where score represents the log-probability (by default) of the token given context. Can also return ranks along with scores.

        :param ``Union[str, List[str]]`` batch: a single sentence or a batch of sentences.
        :param ``bool`` surprisal: If `True`, returns per-word surprisals instead of log-probabilities.
        :param ``bool`` prob: If `True`, returns per-word probabilities instead of log-probabilities.
        :param ``bool`` base_two: If `True`, uses log base 2 instead of natural-log (returns bits of values in case of surprisals)
        :param ``bool`` rank: If `True`, also returns the rank of each word in context (based on the log-probability value)
        :param ``str`` PLL_metric: PLL scoring strategy to be used.
            Options: `original` or `within_word_l2r`. Default: `original`
            For motivation as to why to use `within_word_l2r` PLL scoring, see Kauf & Ivanova (2023):
            https://arxiv.org/abs/2305.10588

        :return: A `List` containing a `Tuple` consisting of the word, its associated score, and optionally, its rank.
        :rtype: ``Union[List[Tuple[str, float]], List[Tuple[str, float, int]]]``
        """
        assert not (
            surprisal and prob
        ), "cannot both evaluate probability and surprisal at the same time!"
        assert not (
            base_two and prob
        ), "cannot both use base (which is for a log), and a probability measure at the same time!"

        tokenized = list(self.prepare_text(batch, PLL_metric=PLL_metric))
        if rank:
            scores, ranks = self.compute_stats(
                tokenized, rank=rank, prob=prob, base_two=base_two, return_tensors=True
            )
        else:
            scores = self.compute_stats(
                tokenized, prob=prob, base_two=base_two, return_tensors=True
            )

        if surprisal:
            scores = [-1.0 * s for s in scores]

        scores = [s.tolist() for s in scores]

        tokens = [self.decode(batch[2]) for batch in tokenized]

        if rank:
            assert len(tokens) == len(scores) == len(ranks)
        else:
            assert len(tokens) == len(scores)

        res = []
        if rank:
            for t, s, r in zip(tokens, scores, ranks):
                res.append(list(zip(t, s, r)))
            # return [list(zip(t, s, r)) for t, s, r in zip(tokens, scores, ranks)]
        else:
            for t, s in zip(tokens, scores):
                res.append(list(zip(t, s)))

        return res


class IncrementalLMScorer(LMScorer):
    """
    Class for Autoregressive or Incremental (or left-to-right) language models such as GPT2, etc.

    :param model: should be path to a model (.pt or .bin file) stored locally,
        or name of a pretrained model stored on the Huggingface Model Hub, or
        a model (torch.nn.Module) that have the same signature as a
        Huggingface model obtained from `AutoModelForCausalLM`. In the last
        case, a corresponding tokenizer must also be provided.
    :param device: device type that the model should be loaded on,
        options: `cpu or cuda:{0, 1, ...}`
    :type device: str, optional
    :param tokenizer: if provided, use this tokenizer.
    """

    def __init__(
        self,
        model: Union[str, torch.nn.Module],
        device: Optional[str] = "cpu",
        tokenizer=None,
        **kwargs,
    ) -> None:
        """
        :param model: should be path to a model (.pt or .bin file) stored
            locally, or name of a pretrained model stored on the Huggingface
            Model Hub, or a model (torch.nn.Module) that have the same
            signature as a Huggingface model obtained from
            `AutoModelForCausalLM`. In the last case, a corresponding tokenizer
            must also be provided.
        :param device: device type that the model should be loaded on,
            options: `cpu or cuda:{0, 1, ...}`
        :type device: str, optional
        :param tokenizer: if provided, use this tokenizer.
        """
        super(IncrementalLMScorer, self).__init__(
            model, device=device, tokenizer=tokenizer
        )

        if isinstance(model, str):
            self.model = AutoModelForCausalLM.from_pretrained(
                model, return_dict=True, device_map=self.device, **kwargs
            )
        else:
            self.model = model

        # define CLS and SEP tokens
        if self.tokenizer.pad_token is None:
            if tokenizer is not None:
                warnings.warn(
                    "tokenizer is changed by adding pad_token_id to the tokenizer."
                )
            if self.tokenizer.eos_token is not None:
                self.tokenizer.pad_token_id = self.tokenizer.eos_token_id
            else:
                self.tokenizer.add_special_tokens(
                    {"additional_special_tokens": ["<pad>"]}
                )
                self.tokenizer.pad_token = "<pad>"
                self.model.resize_token_embeddings(len(self.tokenizer))

        if self.tokenizer.padding_side == "left":
            self.tokenizer.padding_side = "right"

        if isinstance(model, str):
            self.model.eval()

        self.padding_side = self.tokenizer.padding_side

    def add_special_tokens(
        self,
        text: Union[str, List[str]],
        bos_token: bool = False,
        eos_token: bool = False,
    ) -> Union[str, List[str]]:
        """
        Reformats input text to add special model-dependent tokens.

        :param text: single string or batch of strings to be
            modified.
        :type text: Union[str, List[str]]
        :param bos_token: Whether the bos_token should be added in the beginning.
        :type bos_token: bool
        :param bos_token: Whether the eos_token should be added at the end.
        :type bos_token: bool

        :return: Modified input, containing special tokens as per
            tokenizer specification
        :rtype: Union[float, List[float]]:
        """

        def _format(self, text, bos, eos):
            if bos:
                text = self.tokenizer.bos_token + text
            if eos:
                text = text + self.tokenizer.eos_token
            return text

        sentences = [text] if isinstance(text, str) else text
        sentences = [_format(text, bos_token, eos_token) for text in sentences]

        return sentences

    def encode(
        self,
        text: Union[str, List[str]],
        bos_token: bool = False,
        eos_token: bool = False,
    ) -> BatchEncoding:
        def _format(self, text, bos, eos):
            if bos:
                text = self.tokenizer.bos_token + text
            if eos:
                text = text + self.tokenizer.eos_token
            return text

        text = [text] if isinstance(text, str) else text
        text = [_format(self, t, bos_token, eos_token) for t in text]
        return self.tokenizer(text, return_tensors="pt", padding=True)

    def prepare_text(
        self,
        text: Union[str, List[str], BatchEncoding],
        bos_token: bool = False,
        eos_token: bool = False,
    ) -> Tuple:
        """
        Prepares a batch of input text into a format fit to run LM
        scoring on.

        :param text: batch of sentences to be prepared for scoring.

        :return: Batch of formatted input that can be passed to
            ``compute_stats``
        """
        if isinstance(text, BatchEncoding):
            encoded = text
        else:
            encoded = self.encode(text, bos_token, eos_token)
        offsets = [0] * len(encoded["input_ids"])
        return encoded, offsets

    def prime_text(
        self,
        preamble: Union[str, List[str]],
        stimuli: Union[str, List[str]],
        bos_token=False,
        eos_token=False,
    ) -> Tuple:
        """
        Prepares a batch of input text into a format fit to run LM
        scoring on.

        :param ``Union[str, List[str]]`` preamble: Batch of prefixes/prime/preambles on which the LM is conditioned.
        :param ``Union[str, List[str]]`` stimuli: Batch of continuations that are scored based on the conditioned text (provided in the ``preamble``). The positions of the elements match their counterparts in the ``preamble``.

        :return: Batch of formatted input that can be passed to
            ``compute_stats``
        """
        preamble_text = [preamble] if isinstance(preamble, str) else preamble
        preamble_encoded = self.tokenizer(preamble_text)["input_ids"]
        preamble_lens = []
        for preamble_tokens in preamble_encoded:
            if bos_token:
                restricted_id = float("inf")
                bos_offset = 1
            else:
                restricted_id = self.tokenizer.pad_token_id
                bos_offset = 0
            preamble_lens.append(
                len([token for token in preamble_tokens if token != restricted_id])
                - 1
                + bos_offset
            )

        sentences = (
            [preamble + " " + stimuli]
            if isinstance(preamble, str)
            else [p + " " + s for p, s in list(zip(preamble, stimuli))]
        )

        return self.encode(sentences, bos_token, eos_token), preamble_lens

    def distribution(self, batch: Iterable) -> torch.Tensor:
        """
        Returns a distribution over the vocabulary of the model.

        :param `Iterable` batch: A batch of inputs fit to pass to a
            transformer LM.

        :return: Tensor consisting of log probabilies over vocab items.
        """
        batch, offsets = batch
        ids = batch["input_ids"]
        attention_masks = batch["attention_mask"]
        if self.device != "auto":
            ids = ids.to(self.device)
            attention_masks = attention_masks.to(self.device)
        nopad_mask = ids != self.tokenizer.pad_token_id

        with torch.no_grad():
            outputs = self.model(ids, attention_mask=attention_masks)
            logits = outputs.logits
            if "cuda" in self.device or "auto" in self.device:
                logits.detach()

        outputs = []
        for sent_index in range(len(ids)):
            sent_nopad_mask = nopad_mask[sent_index]
            # len(tokens) = len(text[sent_index]) + 1
            sent_tokens = [
                tok
                for i, tok in enumerate(batch.tokens(sent_index))
                if sent_nopad_mask[i] and i > offsets[sent_index] + 1
            ]

            # sent_ids.shape = [len(text[sent_index]) + 1]
            # ignore first token (<|eos|>)
            sent_ids = ids[sent_index, sent_nopad_mask][1:]
            # logits.shape = [len(text[sent_index]) + 1, vocab_size]
            sent_logits = logits[sent_index, sent_nopad_mask][:-1, :]
            sent_logits[:, self.tokenizer.pad_token_id] = float("-inf")

            outputs.append(sent_logits[-1])
        return torch.stack(outputs, 0)

    def next_word_distribution(self, queries: List, surprisal: bool = False):
        """
        Returns the log probability distribution of the next word.
        """
        encoded = self.encode(queries)
        if self.device != "auto":
            encoded = encoded.to(self.device)
        query_ids = [
            [j for j, i in enumerate(instance) if i != self.tokenizer.pad_token_id][-1]
            for instance in encoded["input_ids"].tolist()
        ]

        logits = self.model(**encoded).logits.detach()
        logits[:, :, self.tokenizer.pad_token_id] = float("-inf")

        logits = logits[torch.arange(len(query_ids)), query_ids]
        logprobs = logits - logits.logsumexp(1).unsqueeze(1)

        if surprisal:
            logprobs = -1.0 * logprobs

        return logprobs

    def compute_stats(
        self,
        batch: Iterable,
        rank: bool = False,
        prob: bool = False,
        base_two: bool = False,
        return_tensors: bool = False,
    ) -> Union[Tuple[List[float], List[float]], List[float]]:
        """
        Primary computational method that processes a batch of prepared sentences and returns per-token scores for each sentence. By default, returns log-probabilities.

        :param ``Iterable`` batch: batched input as processed by ``prepare_text`` or ``prime_text``.
        :param ``bool`` rank: whether the model should also return ranks per word (based on the conditional log-probability of the word in context).
        :param ``bool`` prob: whether the model should return probabilities instead of log-probabilities. Can only be `True` when `base_two` is `False`.
        :param ``bool`` base_two: whether the base of the log should be 2 (usually preferred when reporting results in bits). Can only be `True` when `prob` is `False`.
        :param ``bool`` return_tensors: whether the model should return scores as a list of tensors instead of a list of lists. This is important in some other convenient methods used in the package.

        :return: Either a tuple of lists, each containing probabilities and ranks per token in each sentence passed in the input.
        :rtype: ``Union[Tuple[List[float], List[int]], List[float]]``
        """
        assert not (
            base_two and prob
        ), "cannot both use base (which is for a log), and a probability measure at the same time!"

        encoded, offsets = batch
        if self.device != "auto":
            encoded = encoded.to(self.device)

        # ids = [
        #     [i for i in instance if i != self.tokenizer.pad_token_id]
        #     for instance in encoded["input_ids"].tolist()
        # ]
        ids = [
            [i for i, am in zip(instance, attention_mask) if am != 0]
            for instance, attention_mask in zip(
                encoded["input_ids"].tolist(), encoded["attention_mask"].tolist()
            )
        ]

        ## Ignore the probabilities of the first token.
        effective_ids = [id[1:] for id in ids]

        with torch.no_grad():
            logits = self.model(**encoded).logits.detach()

        # logits[:, :, self.tokenizer.pad_token_id] = float("-inf")

        logits = logits.split([1] * len(offsets))

        ## Set up storage variables
        scores = []
        if rank:
            ranks = []

        for logit, idx, offset in zip(logits, effective_ids, offsets):
            length = len(idx)
            logit = logit.squeeze(0)[torch.arange(offset, length),]

            logprob_distribution = logit - logit.logsumexp(1).unsqueeze(1)
            query_ids = idx[offset:]
            if base_two:
                """
                Log_2(X) = log_e(X)/log_e(2) (broadcasted)
                """
                score = (
                    logprob_distribution[torch.arange(length - offset), query_ids]
                    / torch.tensor(2).log()
                ).tolist()
            else:
                if prob:
                    score = (
                        logprob_distribution[torch.arange(length - offset), query_ids]
                        .exp()
                        .tolist()
                    )
                else:
                    score = logprob_distribution[
                        torch.arange(length - offset), query_ids
                    ].tolist()

            if rank:
                # shape = logprob_distribution.shape
                """
                Double argsort trick:
                first argsort returns idxes of values that would return a sorted tensor,
                second argsort returns ranks (0 indexed)

                Proof: https://www.berkayantmen.com/rank.html

                TODO: Try to implement ranking in linear time but across arbitrary dimensions:
                https://stackoverflow.com/a/5284703
                """
                word_ranks = (-1.0 * logprob_distribution).argsort().argsort() + 1
                # inv_ranks = logprob_distribution.argsort().argsort() + 1
                # word_ranks = shape[1] - inv_ranks + 1
                word_ranks = word_ranks[
                    torch.arange(length - offset), query_ids
                ].tolist()
                ranks.append(word_ranks)

            scores.append(score)

        if return_tensors:
            scores = [torch.tensor(l) for l in scores]

        if rank:
            return scores, ranks
        else:
            return scores

    def sequence_score(
        self, batch, reduction=lambda x: x.mean(0).item(), base_two=False, **kwargs
    ):
        """
        TODO: reduction should be a string, if it's a function, specify what kind of function. --> how to ensure it is always that type?
        """
        tokenized = self.prepare_text(batch, **kwargs)
        scores = self.compute_stats(
            tokenized, rank=False, base_two=base_two, return_tensors=True
        )
        reduced = list(map(reduction, scores))
        return reduced

    def token_score(
        self,
        batch: Union[str, List[str]],
        surprisal: bool = False,
        prob: bool = False,
        base_two: bool = False,
        rank: bool = False,
        decode: bool = True,
        **kwargs,
    ) -> Union[List[Tuple[str, float]], List[Tuple[str, float, int]]]:
        """
        For every input sentence, returns a list of tuples in the following format:
            `(token, score)`,

        where score represents the log-probability (by default) of the token given context. Can also return ranks along with scores.

        :param ``Union[str, List[str]]`` batch: a single sentence or a batch of sentences.
        :param ``bool`` surprisal: If `True`, returns per-word surprisals instead of log-probabilities.
        :param ``bool`` prob: If `True`, returns per-word probabilities instead of log-probabilities.
        :param ``bool`` base_two: If `True`, uses log base 2 instead of natural-log (returns bits of values in case of surprisals)
        :param ``bool`` rank: If `True`, also returns the rank of each word in context (based on the log-probability value)

        :return: A `List` containing a `Tuple` consisting of the word, its associated score, and optionally, its rank.
        :rtype: ``Union[List[Tuple[str, float]], List[Tuple[str, float, int]]]``
        """

        assert not (
            surprisal and prob
        ), "cannot both evaluate probability and surprisal at the same time!"
        assert not (
            base_two and prob
        ), "cannot both use base (which is for a log), and a probability measure at the same time!"

        tokenized = self.prepare_text(batch, **kwargs)
        if rank:
            scores, ranks = self.compute_stats(
                tokenized, rank=rank, prob=prob, base_two=base_two, return_tensors=True
            )
        else:
            scores = self.compute_stats(
                tokenized, prob=prob, base_two=base_two, return_tensors=True
            )

        if surprisal:
            scores = [-1.0 * s for s in scores]

        scores = [s.tolist() for s in scores]

        # indices = [
        #     [i for i in indexed if i != self.tokenizer.pad_token_id]
        #     for indexed in tokenized[0]["input_ids"].tolist()
        # ]

        indices = [
            [i for i, am in zip(instance, attention_mask) if am != 0]
            for instance, attention_mask in zip(
                tokenized[0]["input_ids"].tolist(),
                tokenized[0]["attention_mask"].tolist(),
            )
        ]
        if decode:
            tokens = [self.decode(idx) for idx in indices]
        else:
            tokens = [self.tokenizer.convert_ids_to_tokens(idx) for idx in indices]

        if rank:
            assert len(tokens) == len(scores) == len(ranks)
        else:
            assert len(tokens) == len(scores)

        res = []
        if rank:
            for t, s, r in zip(tokens, scores, ranks):
                if len(t) > len(s):
                    diff = len(t) - len(s)
                    sc = [0.0] * diff + s
                    ra = [0] * diff + r
                    res.append(list(zip(t, sc, ra)))
                else:
                    res.append(list(zip(t, sc, ra)))
            # return [list(zip(t, s, r)) for t, s, r in zip(tokens, scores, ranks)]
        else:
            for t, s in zip(tokens, scores):
                if len(t) > len(s):
                    diff = len(t) - len(s)
                    sc = [0.0] * diff + s
                    res.append(list(zip(t, sc)))
                else:
                    res.append(list(zip(t, sc)))

        return res

    def logprobs(self, batch: Iterable, rank=False) -> Union[float, List[float]]:
        """
        Returns log probabilities

        :param `Iterable` batch: A batch of inputs fit to pass to a
            transformer LM.
        :param rank: Specifies whether to also return ranks of words.
        :type rank: bool

        :return: List of LM score metrics (probability and rank)
            and tokens.
        :rtype: Union[List[Tuple[torch.Tensor, str]], List[Tuple[torch.Tensor, str, int]]]
        """
        warnings.warn(
            "logprobs is deprecated, use compute_stats instead", DeprecationWarning
        )
        batch, offsets = batch
        ids = batch["input_ids"]
        attention_masks = batch["attention_mask"]
        if self.device != "auto":
            ids = ids.to(self.device)
            attention_masks = attention_masks.to(self.device)
        nopad_mask = ids != self.tokenizer.pad_token_id

        with torch.no_grad():
            outputs = self.model(ids, attention_mask=attention_masks)
            logits = outputs.logits
            if "cuda" in self.device or "auto" in self.device:
                logits.detach()

        outputs = []
        for sent_index in range(len(ids)):
            sent_nopad_mask = nopad_mask[sent_index]
            # len(tokens) = len(text[sent_index]) + 1
            sent_tokens = [
                tok
                for i, tok in enumerate(batch.tokens(sent_index))
                if sent_nopad_mask[i] and i > offsets[sent_index]
            ]

            # sent_ids.shape = [len(text[sent_index]) + 1]
            # ignore first token (<|eos|>)
            sent_ids = ids[sent_index, sent_nopad_mask][1:]
            # logits.shape = [len(text[sent_index]) + 1, vocab_size]
            sent_logits = logits[sent_index, sent_nopad_mask][:-1, :]
            sent_logits[:, self.tokenizer.pad_token_id] = float("-inf")
            # ids_scores.shape = [seq_len + 1]
            # select only the ids present in the sentence out of all vocab items (as a 2d array)
            sent_ids_scores = sent_logits.gather(1, sent_ids.unsqueeze(1)).squeeze(1)
            # log_prob.shape = [seq_len + 1]
            sent_log_probs = sent_ids_scores - sent_logits.logsumexp(1)

            sent_log_probs = sent_log_probs.type(torch.DoubleTensor)
            sent_log_probs = sent_log_probs[offsets[sent_index] :]
            lengths = len(sent_log_probs)
            if rank:
                shape = sent_logits.shape
                inv_ranks = (sent_logits).argsort().argsort() + 1
                ranks = shape[1] - inv_ranks + 1
                word_ranks = ranks[
                    list(range(shape[0]))[offsets[sent_index] :],
                    sent_ids[offsets[sent_index] :].tolist(),
                ].split(lengths)
                word_ranks = [x[0] for x in word_ranks]
                outputs.append((sent_log_probs, sent_tokens, word_ranks))
            else:
                outputs.append((sent_log_probs, sent_tokens))
            # output = (sent_log_probs.sum(), sent_ids, sent_tokens)
            # outputs.append(output)
        return outputs

    def fixed_label_score(
        self,
        batch: Iterable,
        labels: Iterable,
        reduction=lambda x: x.sum(0),
        inference=False,
        probs=False,
    ) -> Union[Tuple[str, float], List[float]]:
        """
        Returns log probabilities for a fixed set of labels (continuation)
        given a batch of prefixes.

        :param `Iterable` batch: Batch of inputs.
        :param `Iterable` labels: Label strings.
        :param reduction: reduction function.
        :param inference: whether or not to return argmax labels.
        :param probs: whether or nor to return relative probabilities.

        :return: List of LM score metrics (probability and rank)
            and tokens.
        :rtype: Union[Tuple[str, float], List[float]]
        """
        labels_with_space = [f" {l.strip()}" for l in labels]
        label_ids = self.tokenizer(labels_with_space, padding=True).input_ids
        label_ids_unzipped = list(zip(*label_ids))

        filter_ids = [
            list(range(len([i for i in j if i != self.tokenizer.pad_token_id])))
            for j in label_ids
        ]

        self.tokenizer.padding_side = "left"
        tokenized = self.tokenizer(batch, return_tensors="pt", padding=True)
        if self.device != "auto":
            tokenized = tokenized.to(self.device)

        outputs = self.model.generate(
            **tokenized,
            max_new_tokens=len(label_ids_unzipped),
            return_dict_in_generate=True,
            output_scores=True,
        )

        logprobs = []
        for i, score in enumerate(outputs.scores):
            score = score - score.logsumexp(1).unsqueeze(1)
            logprobs.append(score[:, label_ids_unzipped[i]])

        logprobs = batch_wise_logprobs(logprobs, filter_ids, reduction)

        self.tokenizer.padding_side = self.padding_side

        if probs:
            logprobs = logprobs.softmax(1)

        if inference:
            predictions = logprobs.argmax(1)
            predicted_labels = [labels[i] for i in predictions.tolist()]
            lps = logprobs[torch.arange(len(batch)), predictions].tolist()
            return predicted_labels, lps
        else:
            return logprobs


class Seq2SeqScorer(LMScorer):
    """
    Class for Autoregressive or Incremental (or left-to-right) language models such as GPT2, etc.

    :param model: should be path to a model (.pt or .bin file) stored locally,
        or name of a pretrained model stored on the Huggingface Model Hub, or
        a model (torch.nn.Module) that have the same signature as a
        Huggingface model obtained from `AutoModelForSeq2SeqLM`. In the last
        case, a corresponding tokenizer must also be provided.
    :param device: device type that the model should be loaded on,
        options: `cpu or cuda:{0, 1, ...}`
    :type device: str, optional
    :param tokenizer: if provided, use this tokenizer.
    """

    def __init__(
        self,
        model: Union[str, torch.nn.Module],
        device: Optional[str] = "cpu",
        tokenizer=None,
        **kwargs,
    ) -> None:
        """
        :param model: should be path to a model (.pt or .bin file) stored
            locally, or name of a pretrained model stored on the Huggingface
            Model Hub, or a model (torch.nn.Module) that have the same
            signature as a Huggingface model obtained from
            `AutoModelForSeq2SeqLM`. In the last case, a corresponding
            tokenizer must also be provided.
        :param device: device type that the model should be loaded on,
            options: `cpu or cuda:{0, 1, ...}`
        :type device: str, optional
        :param tokenizer: if provided, use this tokenizer.
        """
        super(Seq2SeqScorer, self).__init__(model, device=device, tokenizer=tokenizer)

        if isinstance(model, str):
            self.model = AutoModelForSeq2SeqLM.from_pretrained(
                model, device_map=self.device, return_dict=True, **kwargs
            )
        else:
            self.model = model

        # define CLS and SEP tokens
        if self.tokenizer.pad_token is None:
            if tokenizer is not None:
                warnings.warn(
                    "tokenizer is changed by adding pad_token to the tokenizer."
                )
            self.tokenizer.add_special_tokens(
                {"additional_special_tokens": ["<|pad|>"]}
            )
            self.tokenizer.pad_token = "<|pad|>"

        if self.tokenizer.bos_token is None:
            if tokenizer is not None:
                warnings.warn(
                    "tokenizer is changed by adding bos_token to the tokenizer."
                )
            self.tokenizer.add_special_tokens(
                {"additional_special_tokens": ["<|bos|>"]}
            )
            self.tokenizer.bos_token = "<|bos|>"

        if isinstance(model, str):
            self.model.resize_token_embeddings(len(self.tokenizer))
            if self.device != "auto":
                self.model.to(self.device)
            self.model.eval()

    def add_special_tokens(self, text: Union[str, List[str]]) -> Union[str, List[str]]:
        """
        Reformats input text to add special model-dependent tokens.

        :param text: single string or batch of strings to be
            modified.
        :type text: Union[str, List[str]]

        :return: Modified input, containing special tokens as per
            tokenizer specification
        :rtype: Union[float, List[float]]:
        """
        sentences = [text] if isinstance(text, str) else text
        sentences = [self.tokenizer.bos_token + sentence for sentence in sentences]

        return sentences

    def encode(self, text: Union[str, List[str]]) -> BatchEncoding:
        text = [text] if isinstance(text, str) else text
        return self.tokenizer(text, return_tensors="pt", padding=True)

    def prepare_text(self, text: Union[str, List[str], BatchEncoding]) -> Tuple:
        """
        Prepares a batch of input text into a format fit to run LM
        scoring on.

        :param text: batch of sentences to be prepared for scoring.

        :return: Batch of formatted input that can be passed to
            ``compute_stats``
        """
        if isinstance(text, BatchEncoding):
            encoded = text
        else:
            encoded = self.encode(text)
        offsets = [0] * len(encoded["input_ids"])
        return encoded, offsets

    def prime_text(
        self, preamble: Union[str, List[str]], stimuli: Union[str, List[str]]
    ) -> Tuple:
        """
        Prepares a batch of input text into a format fit to run LM
        scoring on.

        :param ``Union[str, List[str]]`` preamble: Batch of prefixes/prime/preambles on which the LM is conditioned.
        :param ``Union[str, List[str]]`` stimuli: Batch of continuations that are scored based on the conditioned text (provided in the ``preamble``). The positions of the elements match their counterparts in the ``preamble``.

        :return: Batch of formatted input that can be passed to
            ``compute_stats``
        """
        preamble_text = [preamble] if isinstance(preamble, str) else preamble
        preamble_encoded = self.tokenizer(preamble_text)["input_ids"]
        preamble_lens = []
        for preamble_tokens in preamble_encoded:
            preamble_lens.append(
                len(
                    [
                        token
                        for token in preamble_tokens
                        if token != self.tokenizer.pad_token_id
                        and token != self.tokenizer.sep_token_id
                    ]
                )
                - 1
            )

        sentences = (
            [preamble + " " + stimuli]
            if isinstance(preamble, str)
            else [p + " " + s for p, s in list(zip(preamble, stimuli))]
        )

        return self.encode(sentences), preamble_lens

    def distribution(self, batch: Iterable) -> torch.Tensor:
        """
        Returns a distribution over the vocabulary of the model.

        :param `Iterable` batch: A batch of inputs fit to pass to a
            transformer LM.

        :return: Tensor consisting of log probabilies over vocab items.
        """
        batch, offsets = batch
        ids = batch["input_ids"]
        attention_masks = batch["attention_mask"]
        if self.device != "auto":
            ids = ids.to(self.device)
            attention_masks = attention_masks.to(self.device)
        nopad_mask = ids != self.tokenizer.pad_token_id

        with torch.no_grad():
            outputs = self.model(ids, attention_mask=attention_masks)
            logits = outputs.logits
            if "cuda" in self.device:
                logits.detach()

        outputs = []
        for sent_index in range(len(ids)):
            sent_nopad_mask = nopad_mask[sent_index]
            # len(tokens) = len(text[sent_index]) + 1
            sent_tokens = [
                tok
                for i, tok in enumerate(batch.tokens(sent_index))
                if sent_nopad_mask[i] and i > offsets[sent_index] + 1
            ]

            # sent_ids.shape = [len(text[sent_index]) + 1]
            # ignore first token (<|eos|>)
            sent_ids = ids[sent_index, sent_nopad_mask][1:]
            # logits.shape = [len(text[sent_index]) + 1, vocab_size]
            sent_logits = logits[sent_index, sent_nopad_mask][:-1, :]
            sent_logits[:, self.tokenizer.pad_token_id] = float("-inf")

            outputs.append(sent_logits[-1])
        return torch.stack(outputs, 0)

    def next_word_distribution(self, queries: List, surprisal: bool = False):
        """
        Returns the log probability distribution of the next word.
        """
        encoded = self.encode(queries)
        if self.device != "auto":
            encoded = encoded.to(self.device)
        query_ids = [
            [j for j, i in enumerate(instance) if i != self.tokenizer.pad_token_id][-1]
            for instance in encoded["input_ids"].tolist()
        ]

        logits = self.model(**encoded).logits.detach()
        logits[:, :, self.tokenizer.pad_token_id] = float("-inf")

        logits = logits[torch.arange(len(query_ids)), query_ids]
        logprobs = logits - logits.logsumexp(1).unsqueeze(1)

        if surprisal:
            logprobs = -1.0 * logprobs

        return logprobs

    def compute_stats(
        self,
        batch: Iterable,
        source: Iterable,
        rank: bool = False,
        prob: bool = False,
        base_two: bool = False,
        return_tensors: bool = False,
    ) -> Union[Tuple[List[float], List[float]], List[float]]:
        """
        Primary computational method that processes a batch of prepared sentences and returns per-token scores for each sentence. By default, returns log-probabilities.

        :param ``Iterable`` batch: batched input as processed by ``prepare_text`` or ``prime_text``.
        :param ``bool`` rank: whether the model should also return ranks per word (based on the conditional log-probability of the word in context).
        :param ``bool`` prob: whether the model should return probabilities instead of log-probabilities. Can only be `True` when `base_two` is `False`.
        :param ``bool`` base_two: whether the base of the log should be 2 (usually preferred when reporting results in bits). Can only be `True` when `prob` is `False`.
        :param ``bool`` return_tensors: whether the model should return scores as a list of tensors instead of a list of lists. This is important in some other convenient methods used in the package.

        :return: Either a tuple of lists, each containing probabilities and ranks per token in each sentence passed in the input.
        :rtype: ``Union[Tuple[List[float], List[int]], List[float]]``
        """
        assert not (
            base_two and prob
        ), "cannot both use base (which is for a log), and a probability measure at the same time!"

        source_encoded, source_offsets = source
        target_encoded, target_offsets = batch
        if self.device != "auto":
            source_ids = source_encoded["input_ids"].to(self.device)
            target_ids = target_encoded["input_ids"].to(self.device)

        source_ids_list = [
            [i for i in instance if i != self.tokenizer.pad_token_id]
            for instance in source_encoded["input_ids"].tolist()
        ]
        target_ids_list = [
            [i for i in instance if i != self.tokenizer.pad_token_id]
            for instance in target_encoded["input_ids"].tolist()
        ]

        ## Ignore the probabilities of the first token.
        source_effective_ids = [id[1:] for id in source_ids_list]
        target_effective_ids = [id[1:] for id in target_ids_list]

        with torch.no_grad():
            logits = self.model(input_ids=source_ids, labels=target_ids).logits.detach()

        logits[:, :, self.tokenizer.pad_token_id] = float("-inf")

        logits = logits.split([1] * len(target_offsets))

        ## Set up storage variables
        scores = []
        if rank:
            ranks = []

        for logit, idx, offset in zip(logits, target_effective_ids, target_offsets):
            length = len(idx)
            logit = logit.squeeze(0)[:, :-1][torch.arange(offset, length),]

            logprob_distribution = logit - logit.logsumexp(1).unsqueeze(1)
            query_ids = idx[offset:]
            if base_two:
                """
                Log_2(X) = log_e(X)/log_e(2) (broadcasted)
                """
                score = (
                    logprob_distribution[torch.arange(length - offset), query_ids]
                    / torch.tensor(2).log()
                ).tolist()
            else:
                if prob:
                    score = (
                        logprob_distribution[torch.arange(length - offset), query_ids]
                        .exp()
                        .tolist()
                    )
                else:
                    score = logprob_distribution[
                        torch.arange(length - offset), query_ids
                    ].tolist()

            if rank:
                # shape = logprob_distribution.shape
                """
                Double argsort trick:
                first argsort returns idxes of values that would return a sorted tensor,
                second argsort returns ranks (0 indexed)

                Proof: https://www.berkayantmen.com/rank.html

                TODO: Try to implement ranking in linear time but across arbitrary dimensions:
                https://stackoverflow.com/a/5284703
                """
                word_ranks = (-1.0 * logprob_distribution).argsort().argsort() + 1
                # inv_ranks = logprob_distribution.argsort().argsort() + 1
                # word_ranks = shape[1] - inv_ranks + 1
                word_ranks = word_ranks[
                    torch.arange(length - offset), query_ids
                ].tolist()
                ranks.append(word_ranks)

            scores.append(score)

        if return_tensors:
            scores = [torch.tensor(l) for l in scores]

        if rank:
            return scores, ranks
        else:
            return scores

    def sequence_score(
        self,
        batch,
        reduction=lambda x: x.mean(0).item(),
        base_two=False,
        source_format="blank",
        source=None,
    ):
        """
        TODO: reduction should be a string, if it's a function, specify what kind of function. --> how to ensure it is always that type?
        """
        if source is not None:
            assert len(source) == len(batch)
            source_format = "custom"

        tokenized = self.prepare_text(batch)
        if source_format == "blank":
            source = [""] * len(batch)
        elif source_format == "copy":
            source = batch
        source = self.prepare_text(source)

        scores = self.compute_stats(
            tokenized, source, rank=False, base_two=base_two, return_tensors=True
        )
        reduced = list(map(reduction, scores))
        return reduced

    def token_score(
        self,
        batch: Union[str, List[str]],
        surprisal: bool = False,
        prob: bool = False,
        base_two: bool = False,
        rank: bool = False,
        source_format: str = "blank",
    ) -> Union[List[Tuple[str, float]], List[Tuple[str, float, int]]]:
        """
        For every input sentence, returns a list of tuples in the following format:
            `(token, score)`,

        where score represents the log-probability (by default) of the token given context. Can also return ranks along with scores.

        :param ``Union[str, List[str]]`` batch: a single sentence or a batch of sentences.
        :param ``bool`` surprisal: If `True`, returns per-word surprisals instead of log-probabilities.
        :param ``bool`` prob: If `True`, returns per-word probabilities instead of log-probabilities.
        :param ``bool`` base_two: If `True`, uses log base 2 instead of natural-log (returns bits of values in case of surprisals)
        :param ``bool`` rank: If `True`, also returns the rank of each word in context (based on the log-probability value)

        :return: A `List` containing a `Tuple` consisting of the word, its associated score, and optionally, its rank.
        :rtype: ``Union[List[Tuple[str, float]], List[Tuple[str, float, int]]]``
        """

        assert not (
            surprisal and prob
        ), "cannot both evaluate probability and surprisal at the same time!"
        assert not (
            base_two and prob
        ), "cannot both use base (which is for a log), and a probability measure at the same time!"

        tokenized = self.prepare_text(batch)
        if source_format == "blank":
            source = [""] * len(batch)
        elif source_format == "copy":
            source = batch
        source = self.prepare_text(source)

        if rank:
            scores, ranks = self.compute_stats(
                tokenized,
                source,
                rank=rank,
                prob=prob,
                base_two=base_two,
                return_tensors=True,
            )
        else:
            scores = self.compute_stats(
                tokenized, source, prob=prob, base_two=base_two, return_tensors=True
            )

        if surprisal:
            scores = [-1.0 * s for s in scores]

        scores = [s.tolist() for s in scores]

        indices = [
            [i for i in indexed if i != self.tokenizer.pad_token_id]
            for indexed in tokenized[0]["input_ids"].tolist()
        ]
        tokens = [self.decode(idx) for idx in indices]

        if rank:
            assert len(tokens) == len(scores) == len(ranks)
        else:
            assert len(tokens) == len(scores)

        res = []
        if rank:
            for t, s, r in zip(tokens, scores, ranks):
                if len(t) > len(s):
                    diff = len(t) - len(s)
                    sc = [0.0] * diff + s
                    ra = [0] * diff + r
                    res.append(list(zip(t, sc, ra)))
                else:
                    res.append(list(zip(t, sc, ra)))
            # return [list(zip(t, s, r)) for t, s, r in zip(tokens, scores, ranks)]
        else:
            for t, s in zip(tokens, scores):
                if len(t) > len(s):
                    diff = len(t) - len(s)
                    sc = [0.0] * diff + s
                    res.append(list(zip(t, sc)))
                else:
                    res.append(list(zip(t, sc)))

        return res

    def logprobs(
        self, batch: Iterable, rank=False, source_format: str = "blank"
    ) -> Union[float, List[float]]:
        """
        Returns log probabilities

        :param `Iterable` batch: A batch of inputs fit to pass to a
            transformer LM.
        :param rank: Specifies whether to also return ranks of words.
        :type rank: bool

        :return: List of LM score metrics (probability and rank)
            and tokens.
        :rtype: Union[List[Tuple[torch.Tensor, str]], List[Tuple[torch.Tensor, str, int]]]
        """
        warnings.warn(
            "logprobs is deprecated, use compute_stats instead", DeprecationWarning
        )
        batch, offsets = batch
        ids = batch["input_ids"]
        attention_masks = batch["attention_mask"]
        if self.device != "auto":
            ids = ids.to(self.device)
            attention_masks = attention_masks.to(self.device)
        nopad_mask = ids != self.tokenizer.pad_token_id

        with torch.no_grad():
            outputs = self.model(ids, attention_mask=attention_masks)
            logits = outputs.logits
            if "cuda" in self.device:
                logits.detach()

        outputs = []
        for sent_index in range(len(ids)):
            sent_nopad_mask = nopad_mask[sent_index]
            # len(tokens) = len(text[sent_index]) + 1
            sent_tokens = [
                tok
                for i, tok in enumerate(batch.tokens(sent_index))
                if sent_nopad_mask[i] and i > offsets[sent_index]
            ]

            # sent_ids.shape = [len(text[sent_index]) + 1]
            # ignore first token (<|eos|>)
            sent_ids = ids[sent_index, sent_nopad_mask][1:]
            # logits.shape = [len(text[sent_index]) + 1, vocab_size]
            sent_logits = logits[sent_index, sent_nopad_mask][:-1, :]
            sent_logits[:, self.tokenizer.pad_token_id] = float("-inf")
            # ids_scores.shape = [seq_len + 1]
            # select only the ids present in the sentence out of all vocab items (as a 2d array)
            sent_ids_scores = sent_logits.gather(1, sent_ids.unsqueeze(1)).squeeze(1)
            # log_prob.shape = [seq_len + 1]
            sent_log_probs = sent_ids_scores - sent_logits.logsumexp(1)

            sent_log_probs = sent_log_probs.type(torch.DoubleTensor)
            sent_log_probs = sent_log_probs[offsets[sent_index] :]
            lengths = len(sent_log_probs)
            if rank:
                shape = sent_logits.shape
                inv_ranks = (sent_logits).argsort().argsort() + 1
                ranks = shape[1] - inv_ranks + 1
                word_ranks = ranks[
                    list(range(shape[0]))[offsets[sent_index] :],
                    sent_ids[offsets[sent_index] :].tolist(),
                ].split(lengths)
                word_ranks = [x[0] for x in word_ranks]
                outputs.append((sent_log_probs, sent_tokens, word_ranks))
            else:
                outputs.append((sent_log_probs, sent_tokens))
            # output = (sent_log_probs.sum(), sent_ids, sent_tokens)
            # outputs.append(output)
        return outputs<|MERGE_RESOLUTION|>--- conflicted
+++ resolved
@@ -246,7 +246,7 @@
 
     def sequence_score(
         self,
-        stimuli,
+        batch,
         reduction=lambda x: x.mean(0).item(),
         prob: bool = False,
         base_two: bool = False,
@@ -255,8 +255,8 @@
         """
         Pooled estimates of sequence log probabilities (or some modification of it).
 
-        :param stimuli: a batch of sequences whose score you want to calculate.
-        :type stimuli: ``Union[str, List[str]]``
+        :param batch: a batch of sequences whose score you want to calculate.
+        :type batch: ``Union[str, List[str]]``
         :param reduction: Reduction function, is selected to be
             ``lambda x: x.mean(0).item()`` by default, which stands for the avg. log-probability per token for each sequence in the batch.
         :type reduction: Callable
@@ -266,7 +266,7 @@
 
         TODO: reduction should be a string, if it's a function, specify what kind of function. --> how to ensure it is always that type?
         """
-        tokenized = self.prepare_text(stimuli, **kw)
+        tokenized = self.prepare_text(batch, **kw)
         scores = self.compute_stats(
             tokenized, rank=False, base_two=base_two, prob=prob, return_tensors=True
         )
@@ -352,11 +352,8 @@
         model: Union[str, torch.nn.Module],
         device: Optional[str] = "cpu",
         tokenizer=None,
-<<<<<<< HEAD
         PLL_metric: str = "original",
-=======
         **kwargs,
->>>>>>> 23c87be8
     ) -> None:
         """
         :param model: should be path to a model (.pt or .bin file) stored
@@ -487,7 +484,6 @@
 
         return masked_logprobs
 
-<<<<<<< HEAD
     def get_masked_tensors(
         self,
         encoded: BatchEncoding,
@@ -565,15 +561,11 @@
                 torch.tensor(target_token_indices),
             )
 
-    def prepare_text(self, text: Union[str, List[str], BatchEncoding], PLL_metric: Optional[str] = None
-                     ) -> Iterable[Tuple[torch.Tensor, torch.Tensor, torch.Tensor, torch.Tensor]]:
-=======
     def prepare_text(
         self,
         text: Union[str, List[str], BatchEncoding],
         PLL_metric: Optional[str] = "original",
-    ) -> Iterable[Any]:
->>>>>>> 23c87be8
+    ) -> Iterable[Tuple[torch.Tensor, torch.Tensor, torch.Tensor, torch.Tensor]]:
         """
         Prepares a batch of input text into a format fit to run MLM
         scoring on.
@@ -598,87 +590,9 @@
             sentences = [text] if isinstance(text, str) else text
             encoded = self.encode(sentences, manual_special=False)
 
-<<<<<<< HEAD
     
         return self.get_masked_tensors(encoded, PLL_metric)
-=======
-        # idea is to create batches of tokenized instances,
-        # but with each token in the sequence replaced by the mask token.
-
-        token_idx = encoded["input_ids"]
-        attention_masks = encoded["attention_mask"]
-
-        masked_tensors = []  # token ids, attention masks, lengths
-
-        for ind, (token_ids, attention_mask) in enumerate(
-            zip(token_idx, attention_masks)
-        ):
-            token_ids = torch.tensor(token_ids)
-            # final_lengths = len(token_ids) - 2
-            attention_mask = torch.tensor(attention_mask)
-
-            token_ids_masked_list = []
-            attention_masked_list = []
-
-            effective_token_ids = [
-                token
-                for token in token_ids
-                if token != self.pad_token_id
-                and token != self.cls_token_id
-                and token != self.sep_token_id
-            ]
-            effective_length = len(effective_token_ids)
-
-            assert PLL_metric in [
-                "original",
-                "within_word_l2r",
-            ], "PLL metric not supported"
-            if PLL_metric == "within_word_l2r":
-                """
-                Future tokens belonging to the same word as the target token are masked during token inference as well.
-                """
-                word_ids = encoded.word_ids(
-                    batch_index=ind
-                )  # only used for this PLL_metric
-                mask_indices = [
-                    [mask_pos]
-                    + [
-                        j
-                        for j in range(mask_pos + 1, effective_length + 2)
-                        if word_ids[j] == word_ids[mask_pos]
-                    ]
-                    if word_ids[mask_pos] is not None
-                    else [mask_pos]
-                    for mask_pos in range(effective_length + 2)
-                ]
-
-            else:  # Original PLL metric
-                mask_indices = [[mask_pos] for mask_pos in range(effective_length + 2)]
-
-            # We don't mask the [CLS], [SEP] for now for PLL
-            mask_indices = mask_indices[1:-1]
-
-            mask_token_id = self.mask_token_id
-            for mask_set in mask_indices:
-                token_ids_masked = token_ids.clone()
-                token_ids_masked[mask_set] = mask_token_id
-                attention_masked = attention_mask.clone()
-
-                attention_masked_list.append(attention_masked)
-                token_ids_masked_list.append(token_ids_masked)
-            masked_tensors.append(
-                (
-                    torch.stack(token_ids_masked_list),
-                    torch.stack(attention_masked_list),
-                    effective_token_ids,
-                    len(mask_indices),
-                    1,
-                )
-            )
-
-        return masked_tensors
->>>>>>> 23c87be8
-
+        
     def prime_text(
         self, preamble: Union[str, List[str]], stimuli: Union[str, List[str]], PLL_metric: Optional[str] = None
     ) -> Iterable[Tuple[torch.Tensor, torch.Tensor, torch.Tensor, torch.Tensor]]:
@@ -892,24 +806,16 @@
             base_two and prob
         ), "cannot both use base (which is for a log), and a probability measure at the same time!"
 
-<<<<<<< HEAD
         token_ids, attention_masks, target_token_ids, target_token_indices = zip(*batch)
-=======
-        token_ids, attention_masks, effective_token_ids, lengths, offsets = list(
-            zip(*batch)
-        )
+
+        target_token_ids = torch.cat(target_token_ids)
+        
         token_ids = torch.cat(token_ids)
         attention_masks = torch.cat(attention_masks)
+
         if self.device != "auto":
             token_ids = token_ids.to(self.device)
             attention_masks = attention_masks.to(self.device)
-        effective_token_ids = torch.cat([torch.tensor(x) for x in effective_token_ids])
->>>>>>> 23c87be8
-
-        target_token_ids = torch.cat(target_token_ids)
-        
-        token_ids = torch.cat(token_ids).to(self.device)
-        attention_masks = torch.cat(attention_masks).to(self.device)
 
         lengths = [len(inds) for inds in target_token_indices]
 
@@ -959,26 +865,6 @@
             return scores, word_ranks
         else:
             return scores
-
-<<<<<<< HEAD
-=======
-    def sequence_score(
-        self,
-        batch,
-        reduction=lambda x: x.mean(0).item(),
-        base_two=False,
-        PLL_metric="original",
-    ):
-        """
-        TODO: reduction should be a string, if it's a function, specify what kind of function. --> how to ensure it is always that type?
-        """
-        tokenized = self.prepare_text(batch, PLL_metric=PLL_metric)
-        scores = self.compute_stats(
-            tokenized, rank=False, base_two=base_two, return_tensors=True
-        )
-        reduced = list(map(reduction, scores))
-        return reduced
->>>>>>> 23c87be8
 
     def token_score(
         self,
